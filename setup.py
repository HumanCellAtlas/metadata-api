from setuptools import setup, find_namespace_packages

setup(
    name="hca-metadata-api",
<<<<<<< HEAD
    version="1.0b9",
=======
    version="1.0b10.dev1",
>>>>>>> 62e4bee0
    license='MIT',
    install_requires=[
        'dataclasses >= 0.6'
    ],
    # Not using tests_require because that installs the test requirements into .eggs, not the virtualenv
    extras_require={
        "dss": [
            'hca == 4.4.1',
            'urllib3 >= 1.23'
        ],
        "examples": [
            'jupyter >= 1.0.0'
        ],
        "coverage": [
            'coverage',
            'coveralls'
        ],
        "test": [
            'checksumming_io == 0.0.1'
        ]
    },
    package_dir={'': 'src'},
    packages=find_namespace_packages('src'),
    project_urls={
        "Source Code": "https://github.com/HumanCellAtlas/metadata-api",
    }
)<|MERGE_RESOLUTION|>--- conflicted
+++ resolved
@@ -2,11 +2,7 @@
 
 setup(
     name="hca-metadata-api",
-<<<<<<< HEAD
-    version="1.0b9",
-=======
-    version="1.0b10.dev1",
->>>>>>> 62e4bee0
+    version="1.0b10",
     license='MIT',
     install_requires=[
         'dataclasses >= 0.6'
