from setuptools import setup, find_namespace_packages

setup(
    name="hca-metadata-api",
<<<<<<< HEAD
    version="1.0b21",
=======
    version="1.0b22.dev1",
>>>>>>> 7f0ef48f
    license='MIT',
    install_requires=[
        'dataclasses >= 0.6'
    ],
    # Not using tests_require because that installs the test requirements into .eggs, not the virtualenv
    extras_require={
        "dss": [
            'hca == 6.4.0',
            'urllib3 >= 1.23',
            'requests >= 2.19.1'
        ],
        "examples": [
            'jupyter >= 1.0.0'
        ],
        "coverage": [
            'coverage',
            'coveralls'
        ],
        "test": [
            'checksumming_io == 0.0.1',
            'atomicwrites == 1.3.0',
            'more_itertools == 7.0.0'
        ]
    },
    package_dir={'': 'src'},
    packages=find_namespace_packages('src'),
    project_urls={
        "Source Code": "https://github.com/HumanCellAtlas/metadata-api",
    }
)<|MERGE_RESOLUTION|>--- conflicted
+++ resolved
@@ -2,11 +2,7 @@
 
 setup(
     name="hca-metadata-api",
-<<<<<<< HEAD
-    version="1.0b21",
-=======
-    version="1.0b22.dev1",
->>>>>>> 7f0ef48f
+    version="1.0b22",
     license='MIT',
     install_requires=[
         'dataclasses >= 0.6'
@@ -14,7 +10,7 @@
     # Not using tests_require because that installs the test requirements into .eggs, not the virtualenv
     extras_require={
         "dss": [
-            'hca == 6.4.0',
+            'hca == 5.2.0',
             'urllib3 >= 1.23',
             'requests >= 2.19.1'
         ],
