from setuptools import setup, find_namespace_packages

setup(
    name="hca-metadata-api",
<<<<<<< HEAD
    version="1.0b17",
=======
    version="1.0b18.dev1",
>>>>>>> 69ae7207
    license='MIT',
    install_requires=[
        'dataclasses >= 0.6'
    ],
    # Not using tests_require because that installs the test requirements into .eggs, not the virtualenv
    extras_require={
        "dss": [
            'hca == 5.2.0',
            'urllib3 >= 1.23'
        ],
        "examples": [
            'jupyter >= 1.0.0'
        ],
        "coverage": [
            'coverage',
            'coveralls'
        ],
        "test": [
            'checksumming_io == 0.0.1',
            'atomicwrites == 1.3.0',
            'more_itertools == 7.0.0'
        ]
    },
    package_dir={'': 'src'},
    packages=find_namespace_packages('src'),
    project_urls={
        "Source Code": "https://github.com/HumanCellAtlas/metadata-api",
    }
)<|MERGE_RESOLUTION|>--- conflicted
+++ resolved
@@ -2,11 +2,7 @@
 
 setup(
     name="hca-metadata-api",
-<<<<<<< HEAD
-    version="1.0b17",
-=======
-    version="1.0b18.dev1",
->>>>>>> 69ae7207
+    version="1.0b18",
     license='MIT',
     install_requires=[
         'dataclasses >= 0.6'
