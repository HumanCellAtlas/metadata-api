--- conflicted
+++ resolved
@@ -2,11 +2,7 @@
 
 setup(
     name="hca-metadata-api",
-<<<<<<< HEAD
-    version="1.0b16",
-=======
-    version="1.0b17.dev1",
->>>>>>> 86ea182a
+    version="1.0b17",
     license='MIT',
     install_requires=[
         'dataclasses >= 0.6'
