--- conflicted
+++ resolved
@@ -2,11 +2,7 @@
 
 setup(
     name="hca-metadata-api",
-<<<<<<< HEAD
-    version="1.0b6",
-=======
-    version="1.0b7.dev1",
->>>>>>> b254970b
+    version="1.0b7",
     license='MIT',
     install_requires=[
         'dataclasses >= 0.6'
