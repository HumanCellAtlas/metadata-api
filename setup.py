from setuptools import setup, find_namespace_packages

setup(
    name="hca-metadata-api",
<<<<<<< HEAD
    version="1.0b4",
=======
    version="1.0b5.dev1",
>>>>>>> 5a67aef1
    license='MIT',
    install_requires=[
        'dataclasses >= 0.6'
    ],
    # Not using tests_require because that installs the test requirements into .eggs, not the virtualenv
    extras_require={
        "dss": [
            'hca == 4.4.1',
            'urllib3 >= 1.23'
        ],
        "examples": [
            'jupyter >= 1.0.0'
        ],
        "coverage": [
            'coverage',
            'coveralls'
        ],
        "test": [
            'checksumming_io == 0.0.1'
        ]
    },
    package_dir={'': 'src'},
    packages=find_namespace_packages('src'),
    project_urls={
        "Source Code": "https://github.com/HumanCellAtlas/metadata-api",
    }
)<|MERGE_RESOLUTION|>--- conflicted
+++ resolved
@@ -2,11 +2,7 @@
 
 setup(
     name="hca-metadata-api",
-<<<<<<< HEAD
-    version="1.0b4",
-=======
-    version="1.0b5.dev1",
->>>>>>> 5a67aef1
+    version="1.0b5",
     license='MIT',
     install_requires=[
         'dataclasses >= 0.6'
