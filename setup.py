--- conflicted
+++ resolved
@@ -2,11 +2,7 @@
 
 setup(
     name="hca-metadata-api",
-<<<<<<< HEAD
-    version="1.0b3",
-=======
-    version="1.0b4.dev1",
->>>>>>> 7a9d44e2
+    version="1.0b4",
     license='MIT',
     install_requires=[
         'dataclasses >= 0.6'
