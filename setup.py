from setuptools import setup, find_namespace_packages

setup(
    name="hca-metadata-api",
<<<<<<< HEAD
    version="1.0b20",
=======
    version="1.0b21.dev1",
>>>>>>> 68a005b0
    license='MIT',
    install_requires=[
        'dataclasses >= 0.6'
    ],
    # Not using tests_require because that installs the test requirements into .eggs, not the virtualenv
    extras_require={
        "dss": [
            'hca == 5.2.0',
            'urllib3 >= 1.23',
            'requests >= 2.19.1'
        ],
        "examples": [
            'jupyter >= 1.0.0'
        ],
        "coverage": [
            'coverage',
            'coveralls'
        ],
        "test": [
            'checksumming_io == 0.0.1',
            'atomicwrites == 1.3.0',
            'more_itertools == 7.0.0'
        ]
    },
    package_dir={'': 'src'},
    packages=find_namespace_packages('src'),
    project_urls={
        "Source Code": "https://github.com/HumanCellAtlas/metadata-api",
    }
)<|MERGE_RESOLUTION|>--- conflicted
+++ resolved
@@ -2,11 +2,7 @@
 
 setup(
     name="hca-metadata-api",
-<<<<<<< HEAD
-    version="1.0b20",
-=======
-    version="1.0b21.dev1",
->>>>>>> 68a005b0
+    version="1.0b21",
     license='MIT',
     install_requires=[
         'dataclasses >= 0.6'
