from setuptools import setup, find_packages

setup(
    name="hca-metadata-api",
<<<<<<< HEAD
    version="1.0b1",
=======
    version="1.0b2.dev1",
>>>>>>> 42a49e30
    license='MIT',
    install_requires=[
        'dataclasses >= 0.6'
    ],
    # Not using tests_require because that installs the test requirements into .eggs, not the virtualenv
    extras_require={
        "dss": [
            'hca == 4.1.4',
            'urllib3 >= 1.23'
        ],
        "examples": [
            'jupyter >= 1.0.0'
        ],
        "coverage": [
            'coverage',
            'coveralls'
        ]
    },
    package_dir={'': 'src'},
    packages=find_packages('src'),
    project_urls={
        "Source Code": "https://github.com/HumanCellAtlas/metadata-api",
    }
)<|MERGE_RESOLUTION|>--- conflicted
+++ resolved
@@ -2,11 +2,7 @@
 
 setup(
     name="hca-metadata-api",
-<<<<<<< HEAD
-    version="1.0b1",
-=======
-    version="1.0b2.dev1",
->>>>>>> 42a49e30
+    version="1.0b2",
     license='MIT',
     install_requires=[
         'dataclasses >= 0.6'
